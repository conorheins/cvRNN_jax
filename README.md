--- conflicted
+++ resolved
@@ -1,11 +1,6 @@
-<<<<<<< HEAD
 # cvRNN_jax 
-=======
-## cvRNN_jax 
->>>>>>> eb465fac
 
 This is a direct JAX re-implementation of the MATLAB code accompaying the paper [Liboni*, Budzinski*, Busch*, Löwe, Keller, Welling, and Muller (2025) Image segmentation with traveling waves in an exactly solvable recurrent neural network. PNAS 122: e2321319121 *equal contribution](https://www.pnas.org/doi/10.1073/pnas.2321319121)
-
 
 The original MATLAB source code can be found at the following repository: https://github.com/mullerlab/liboniEA2025image
 
@@ -20,7 +15,6 @@
 
 ## Usage
 
-<<<<<<< HEAD
 The codebase includes three example scripts that demonstrate the CV-RNN approach on different datasets:
 
 ### 2-Shapes Example
@@ -84,13 +78,3 @@
 3. Final segmentation result
 
 When using the `--visualize_dynamics` flag, an interactive animation showing the phase dynamics will be displayed.
-=======
-Run the main script using 
-```
->> python cvrnn_image_segmentation.py
-```
->>>>>>> eb465fac
-
-So far only the 2-shapes dataset example is run.
-
-Requirements are `jax`, `jaxlib`, `numpy`, `matplotlib`, `scipy` and `sklearn`. 